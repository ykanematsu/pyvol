
""" Defines the Spheres class which holds geometric information and performs basic operations on its data """

from . import utilities
from .exceptions import *
from Bio.PDB import PDBParser
from Bio.PDB.ResidueDepth import _get_atom_radius
import glob
import itertools
import logging
import numpy as np
import os
import pandas as pd
import scipy
import shutil
import sys
import tempfile
import trimesh

logger = logging.getLogger(__name__)


class Spheres(object):
    """ """

<<<<<<< HEAD
    def __init__(self, xyz=None, r=None, xyzr=None, xyzrg=None, g=None, pdb=None, bv=None, mesh=None, name=None, spheres_file=None, isassembly=False):
=======
    def __init__(self, xyz=None, r=None, xyzr=None, xyzrg=None, g=None, pdb=None, bv=None, mesh=None, name=None, spheres_file=None, workers=None):
>>>>>>> 32231704
        """
        A Spheres object contains a list of xyz centers with r radii and g groups. It can be defined using xyzrg, xyzr (and optionally g), xyz (and optionally r or g), a pdb file (and optionally r or g), or a list of vertices with normals bounded by the spheres (requires r and optionally includes g)

        Args:
          xyz (float nx3): Array containing centers (Default value = None)
          r (float nx1): Array containing radii (Default value = None)
          xyzr (float nx4): Array containing centers and radii (Default value = None)
          xyzrg (float nx5): Array containing centers, radii, and groups (Default value = None)
          g (float nx1): Array containing groups (Default value = None)
          pdb (str): filename of a pdb to be processed into spheres (Default value = None)
          bv (float nx6): Array containing vertices and normals (Default value = None)
          mesh (Trimesh): mesh object describing the surface (Default value = None)
          name (str): descriptive identifier (Default value = None)
          spheres_file (str): filename of a Spheres file to be read from disk (Default value = None)

        """
 
        self.workers = workers
        if xyzrg is not None:
            self.xyzrg = xyzrg
        elif xyzr is not None:
            self.xyzr = xyzr

            if g is not None:
                self.g = g
        elif xyz is not None:
            self.xyz = xyz

            if r is not None:
                self.r = r
            if g is not None:
                self.g = g
        elif pdb is not None:
            if not sys.warnoptions:
                import warnings
                warnings.simplefilter("ignore")

            p = PDBParser(PERMISSIVE=1, QUIET=True)
            structure = p.get_structure("prot", pdb)
            if isassembly is not None:
                self.xyz = np.array([atom.get_coord() for atom in structure.get_atoms()])
            else:
                self.xyz = np.array([atom.get_coord() for atom in structure[0].get_atoms()])

            if r is not None:
                self.r = r
            else:
                if isassembly is not None:
                    self.r = [_get_atom_radius(atom, rtype='united') for atom in structure.get_atoms()]
                else:
                    self.r = [_get_atom_radius(atom, rtype='united') for atom in structure[0].get_atoms()]

            if g is not None:
                self.g = g

        elif bv is not None and r is not None:
            self.xyz = bv[:, 0:3] + r * bv[:, 3:6]
            self.r = r
            self.remove_duplicates()

            if g is not None:
                self.g = g
        elif spheres_file is not None:
            xyzr_file = None
            obj_file = None

            base, ext = os.path.splitext(spheres_file)
            if ext == ".xyzrg":
                xyzrg_file = spheres_file
                obj_file = "{0}.obj".format(base)
            elif ext == ".obj":
                xyzrg_file = "{0}.xyzrg".format(base)
                if not os.path.isfile(xyzrg_file):
                    logger.error("No spheres file found with the name: {0}.xyzr or {0}.xyzrg".format(base))
                obj_file = spheres_file
            else:
                logger.error("Invalid filename given to read in spheres object: {0}".format(spheres_file))
                raise ValueError("Spheres objects must be .xyzrg or .obj ({0} provided)".format(spheres_file))
            spheres_data = np.loadtxt(xyzrg_file, delimiter=' ')

            if spheres_data.shape[1] == 5:
                self.xyzrg = spheres_data
            elif spheres_data.shape[1] == 4:
                self.xyzr = spheres_data
            else:
                logger.error("Spheres csv file contains the wrong number of columns")
                raise ValueError("{0} columns found in file {1}; must contain 4 or 5".format(spheres_data.shape[1], spheres_file))
            mesh = trimesh.load_mesh(obj_file)

            if name is None:
                name = os.path.basename(base)

        if mesh is not None:
            self.mesh = mesh
        else:
            self.mesh = None

        if name is not None:
            self.name = name
        else:
            self.name = None

        unique_ind = np.unique(self.xyzrg, axis=0, return_index=True)[1]
        self.xyzrg = self.xyzrg[sorted(unique_ind), :]


    def __add__(self, other):
        """ Create a new Spheres object by overloading addition to concatenate xyzr contents; does not add meshes (just spheres)

        Args:
            other (Spheres): Spheres object to add

        Returns:
            (Spheres): Spheres object representing concatenation

        """

        if other is not None:
            return Spheres(xyzrg=np.concatenate([self.xyzrg, other.xyzrg], axis=0), workers=self.workers)
        else:
            return Spheres(xyzrg=np.copy(self.xyzrg), workers=self.workers)


    def copy(self):
        """ Creates a copy in memory of itself
        """
        return Spheres(xyzrg=np.copy(self.xyzrg), workers=self.workers)


    def calculate_surface(self, probe_radius=1.4, cavity_atom=None, coordinate=None, all_components=False, exclusionary_radius=2.5, largest_only=False, noh=True, min_volume=200):
        """Calculate the SAS for a given probe radius

        Args:
          probe_radius (float): radius for surface calculations (Default value = 1.4)
          cavity_atom (int): id of a single atom which lies on the surface of the interior cavity of interest (Default value = None)
          coordinate ([float]): 3D coordinate to identify a cavity atom (Default value = None)
          all_components (bool): return all pockets? (Default value = False)
          exclusionary_radius (float): maximum permissibile distance to the closest identified surface element from the supplied coordinate (Default value = 2.5)
          largest_only (bool): return only the largest pocket? (Default value = False)
          noh (bool): remove waters before surface calculation? (Default value = True)
          minimum_volume (int): minimum volume of pockets returned when using 'all_components' (Default value = 200)

        """

        tmpdir = tempfile.mkdtemp()
        xyzr_file = os.path.join(tmpdir, "pyvol.xyzr")
        msms_template = os.path.join(tmpdir, "pyvol_msms")

        np.savetxt(xyzr_file, self.xyzr, delimiter=' ', fmt='% 1.3f'+' % 1.3f'+' % 1.3f'+'% 1.2f')
        if (cavity_atom is None) and (coordinate is not None):
            cavity_atom = self.nearest(coordinate, max_radius=exclusionary_radius)

        msms_cmd = ["msms", "-if", xyzr_file, "-of", msms_template, "-probe_radius", "{0}".format(probe_radius), "-no_area"]
        if noh:
            msms_cmd.append("-noh")
        if cavity_atom is not None:
            msms_cmd.extend(["-one_cavity", 1, cavity_atom])
        elif all_components:
            msms_cmd.append("-all_components")

        utilities.run_cmd(msms_cmd)

        sphere_list = []

        def read_msms_output(msms_template):
            """ Read the results of a MSMS run

            Args:
              msms_template (str): file prefix for the output from MSMS

            Returns:
              verts_raw (float nx6): raw contents of vertices file
              vertices (float nx3): 1-indexed 3D coordinates of vertices
              faces (float nx3): vertex connectivity graph
            """
            try:
                verts_raw = pd.read_csv("{0}.vert".format(msms_template), sep=r'\s+', skiprows=3, dtype=np.float_, header=None, encoding='latin1').values
                faces = pd.read_csv("{0}.face".format(msms_template), sep=r'\s+', skiprows=3, usecols=[0, 1, 2], dtype=np.int_, header=None, encoding='latin1').values
            except IOError:
                logger.error("MSMS failed to run correctly for {0}".format(msms_template))
                raise MSMSError("MSMS failed to run correctly for {0}".format(msms_template))
            else:
                vertices = np.zeros((verts_raw.shape[0] + 1, 3))
                vertices[1:, :] = verts_raw[:, 0:3]
                return verts_raw, vertices, faces

        if not all_components:
            verts_raw, vertices, faces = read_msms_output(msms_template)

            mesh = trimesh.base.Trimesh(vertices=vertices, faces=faces)
            if mesh.volume < 0:
                faces = np.flip(faces, axis=1)
                mesh = trimesh.base.Trimesh(vertices=vertices, faces=faces)
            bspheres = Spheres(bv=verts_raw, r=probe_radius, mesh=mesh, workers=self.workers)
            shutil.rmtree(tmpdir)
            logger.debug("Single volume calculated for {0}".format(self.name))
            return [bspheres]

        else:
            spheres_list = []
            ac_template_list = [os.path.splitext(x)[0] for x in glob.glob("{0}_*.face".format(msms_template))]
            logger.debug("{0} volumes calculated for {1}".format(len(ac_template_list), msms_template))

            largest_mesh = None
            for ac_template in ac_template_list:
                verts_raw, vertices, faces = read_msms_output(ac_template)

                tm = trimesh.base.Trimesh(vertices=vertices, faces=faces)
                if tm.volume < 0:
                    tm = trimesh.base.Trimesh(vertices=vertices, faces=np.flip(faces, axis=1))

                if largest_only:
                    if largest_mesh is None:
                        largest_mesh = tm
                        bspheres = Spheres(bv=verts_raw, r=probe_radius, mesh=tm, workers=self.workers)
                    elif tm.volume > largest_mesh.volume:
                        largest_mesh = tm
                        bspheres = Spheres(bv=verts_raw, r=probe_radius, mesh=tm, workers=self.workers)
                else:
                    if min_volume is not None:
                        if tm.volume < min_volume:
                            continue
                    bspheres = Spheres(bv=verts_raw, r=probe_radius, mesh=tm, workers=self.workers)
                    spheres_list.append(bspheres)

            shutil.rmtree(tmpdir)
            if largest_only:
                logger.debug("Largest volume identified for {0}".format(msms_template))
                return [bspheres]
            else:
                logger.debug("{0} volumes identified with sufficient volume for {0}".format(len(spheres_list), msms_template))
                return sorted(spheres_list, key=lambda s: s.mesh.volume, reverse=True)


    def identify_nonextraneous(self, ref_spheres, radius):
        """Returns all spheres less than radius away from any center in ref_spheres using cKDTree search built on the non-reference set

        Args:
          ref_spheres (Spheres): object that defines the pocket of interest
          radius (float): maximum distance to sphere centers to be considered nonextraneous

        Returns:
          nonextraneous (Spheres): a filtered Spheres object

        """

        kdtree = scipy.spatial.cKDTree(self.xyz)
<<<<<<< HEAD
        groups = kdtree.query_ball_point(ref_spheres.xyz, radius)
=======
        kwargs = {"workers" : self.workers} if self.workers is not None else {"n_jobs" : -1}
        groups = kdtree.query_ball_point(ref_spheres.xyz, radius, **kwargs)
>>>>>>> 32231704
        indices = np.unique(list(itertools.chain.from_iterable(groups)))

        logger.debug("Non-extraneous spheres removed")
        return Spheres(xyzrg=np.copy(self.xyzrg[indices, :]), workers=self.workers)


    def nearest(self, coordinate, max_radius=None):
        """ Returns the index of the sphere closest to a coordinate; if max_radius is specified, the sphere returned must have a radius <= max_radius

        Args:
          coordinate (float nx3): 3D input coordinate
          max_radius (float): maximum permissibile distance to the nearest sphere (Default value = None)

        Returns:
          nearest_index: index of the closest sphere

        """

        if max_radius is None:
            sphere_list = self.xyz
        else:
            sphere_list = self.xyz[self.r <= max_radius]

        return np.argmin(scipy.spatial.distance.cdist(sphere_list, coordinate))


    def propagate_groups_to_external(self, coordinates, tolerance=3):
        """ Propagates group identifications to an external set of coordinates

        Args:
            coordinates (Nx3 ndarray): coordinates of the external spheres
            tolerance (float): maximum distance exclusive of the radii of the internal spheres

        Returns:
            prop_groups ([int]): list of group identifications for the supplied external coordinates

        """

        kdtree = scipy.spatial.cKDTree(self.xyz)
<<<<<<< HEAD
        dist, indices = kdtree.query(coordinates)
=======
        kwargs = {"workers" : self.workers} if self.workers is not None else {"n_jobs" : -1}
        dist, indices = kdtree.query(coordinates, **kwargs)
>>>>>>> 32231704

        sphere_inclusion = dist - self.r[indices]
        prop_groups = self.g[indices].astype(int)
        prop_groups[sphere_inclusion > tolerance] = -1

        return prop_groups


    def nearest_coord_to_external(self, coordinates):
        """ Returns the coordinate of the sphere closest to the supplied coordinates

        Args:
          coordinates (float nx3): set of coordinates

        Returns:
          coordinate (float 1x3): coordinate of internal sphere closest to the supplied coordinates

        """

        kdtree = scipy.spatial.cKDTree(self.xyz)
<<<<<<< HEAD
        dist, indices = kdtree.query(coordinates)
=======
        kwargs = {"workers" : self.workers} if self.workers is not None else {"n_jobs" : -1}
        dist, indices = kdtree.query(coordinates, **kwargs)
>>>>>>> 32231704

        return self.xyz[indices[np.argmin(dist)], :]


    def remove_duplicates(self, eps=0.01):
        """ Remove duplicate spheres by identifying centers closer together than eps using DBSCAN

        Args:
          eps (float): DBSCAN input parameter (Default value = 0.01)

        """
        from sklearn.cluster import DBSCAN

        db = DBSCAN(eps=eps, min_samples=1).fit(self.xyz)
        values, indices = np.unique(db.labels_, return_index=True)
        self.xyzrg = self.xyzrg[indices, :]


    def remove_ungrouped(self):
        """ Remove all spheres that did not adequately cluster with the remainder of the set

        """
        ungrouped_indices = np.where(self.g < 1)
        self.xyzrg = np.delete(self.xyzrg, ungrouped_indices, axis=0)
        self.mesh = None
        if len(ungrouped_indices) > 0:
            logger.debug("{0} ungrouped spheres removed".format(len(ungrouped_indices)))


    def remove_groups(self, groups):
        """ Remove all spheres with specified group affiliations

        Args:
          groups ([float]): list of groups to remove

        """
        group_indices = np.where(np.isin(self.g, groups))
        self.xyzrg = np.delete(self.xyzrg, group_indices, axis=0)
        self.mesh = None


    def write(self, filename, contents="xyzrg", output_mesh=True):
        """Writes the contents of _xyzrg to a space delimited file

        Args:
          filename (str): filename to write the report and mesh if indicated
          contents (str): string describing which columns to write to file (Default value = "xyzrg")
          output_mesh (bool): write mesh to file? (Default value = True)

        """

        if contents == "xyzrg":
            np.savetxt(filename, self.xyzrg, delimiter=' ')
            logger.debug("{0} written to xyzrg file: {1}".format(self.name, filename))
        elif contents == "xyzr":
            np.savetxt(filename, self.xyzr, delimiter=' ')
            logger.debug("{0} written to xyzr file: {1}".format(self.name, filename))
        elif contents == "xyz":
            np.savetxt(filename, self.xyz, delimiter=' ')
            logger.debug("{0} written to xyz file: {1}".format(self.name, filename))

        if output_mesh:
            if self.mesh is None:
                logger.error("Cannot write out an uninitialized mesh")
                raise ValueError("Mesh can not be written to file corresponding to {0}".format(filename))
            else:
                output_mesh = "{0}.obj".format(os.path.splitext(filename)[0])
                self.mesh.export(file_obj = output_mesh)
                logger.debug("{0} written to obj file: {1}.obj".format(self.name, os.path.splitext(filename)[0]))

    @property
    def xyzrg(self):
        """ Retrieve the coordinates, radii, and group ids

        """
        return self._xyzrg


    @xyzrg.setter
    def xyzrg(self, value):
        """ Set the coordinates, radii, and group ids

        Args:
          value (float 5xn): coordinates, radii, and group ids

        """
        if value.shape[1] != 5:
            raise ValueError("number of xyzrg array columns must equal 5")
        self._xyzrg = np.copy(value).astype(float)


    @property
    def xyzr(self):
        """ Retrieve coordinates and radii

        """
        return self._xyzrg[:, 0:4]


    @xyzr.setter
    def xyzr(self, value):
        """ Set the coordinates and radii

        Args:
          value (float 4xn): coordinates and radii

        """
        # resets all radii, groups, and positions
        if value.shape[1] != 4:
            raise ValueError("number of xyzr array columns must equal 4")
        xyzrg = np.zeros((value.shape[0], 5))
        xyzrg[:, 0:4] = value
        self._xyzrg = np.copy(xyzrg).astype(float)


    @property
    def xyz(self):
        """ Retrieve the coordinates

        """
        return self._xyzrg[:, 0:3]


    @xyz.setter
    def xyz(self, value):
        """ Selectively set the coordinates

        Args:
          value (float 3xn): coordinates

        """
        # resets all radii, groups, and positions
        if value.shape[1] != 3:
            raise ValueError("number of xyz array columns must equal 3")
        xyzrg = np.zeros((value.shape[0], 5))
        xyzrg[:, 0:3] = value
        self._xyzrg = np.copy(xyzrg).astype(float)


    @property
    def r(self):
        """ Retrieve the radii

        """
        return self._xyzrg[:, 3]


    @r.setter
    def r(self, value):
        """ Selectively set the radius index

        Args:
          value (float 1xn): radii

        """
        if value is np.ndarray:
            if self._xyzrg.shape[0] == value.shape[0]:
                self._xyzrg[:, 3] = np.copy(value).astype(float)
            else:
                raise ValueError("Number of radii values must match the number of rows in the internal xyz array")
        else:
            self._xyzrg[:, 3] = value


    @property
    def g(self):
        """ Retrieve the group indices

        """
        return self._xyzrg[:, 4]


    @g.setter
    def g(self, value):
        """ Selectively set the group index

        Args:
          value (float 1xn): group ids

        """
        if value is np.ndarray:
            if self._xyzrg.shape[0] == value.shape[0]:
                self._xyzrg[:, 4] = np.copy(value).astype(float)
            else:
                raise ValueError("Number of group values must match the number of rows in the internal xyzr array")
        else:
            self._xyzrg[:, 4] = value<|MERGE_RESOLUTION|>--- conflicted
+++ resolved
@@ -23,11 +23,7 @@
 class Spheres(object):
     """ """
 
-<<<<<<< HEAD
-    def __init__(self, xyz=None, r=None, xyzr=None, xyzrg=None, g=None, pdb=None, bv=None, mesh=None, name=None, spheres_file=None, isassembly=False):
-=======
-    def __init__(self, xyz=None, r=None, xyzr=None, xyzrg=None, g=None, pdb=None, bv=None, mesh=None, name=None, spheres_file=None, workers=None):
->>>>>>> 32231704
+    def __init__(self, xyz=None, r=None, xyzr=None, xyzrg=None, g=None, pdb=None, bv=None, mesh=None, name=None, spheres_file=None, workers=None, isassembly=False):
         """
         A Spheres object contains a list of xyz centers with r radii and g groups. It can be defined using xyzrg, xyzr (and optionally g), xyz (and optionally r or g), a pdb file (and optionally r or g), or a list of vertices with normals bounded by the spheres (requires r and optionally includes g)
 
@@ -275,12 +271,8 @@
         """
 
         kdtree = scipy.spatial.cKDTree(self.xyz)
-<<<<<<< HEAD
-        groups = kdtree.query_ball_point(ref_spheres.xyz, radius)
-=======
         kwargs = {"workers" : self.workers} if self.workers is not None else {"n_jobs" : -1}
         groups = kdtree.query_ball_point(ref_spheres.xyz, radius, **kwargs)
->>>>>>> 32231704
         indices = np.unique(list(itertools.chain.from_iterable(groups)))
 
         logger.debug("Non-extraneous spheres removed")
@@ -320,12 +312,8 @@
         """
 
         kdtree = scipy.spatial.cKDTree(self.xyz)
-<<<<<<< HEAD
-        dist, indices = kdtree.query(coordinates)
-=======
         kwargs = {"workers" : self.workers} if self.workers is not None else {"n_jobs" : -1}
         dist, indices = kdtree.query(coordinates, **kwargs)
->>>>>>> 32231704
 
         sphere_inclusion = dist - self.r[indices]
         prop_groups = self.g[indices].astype(int)
@@ -346,12 +334,8 @@
         """
 
         kdtree = scipy.spatial.cKDTree(self.xyz)
-<<<<<<< HEAD
-        dist, indices = kdtree.query(coordinates)
-=======
         kwargs = {"workers" : self.workers} if self.workers is not None else {"n_jobs" : -1}
         dist, indices = kdtree.query(coordinates, **kwargs)
->>>>>>> 32231704
 
         return self.xyz[indices[np.argmin(dist)], :]
 
