--- conflicted
+++ resolved
@@ -130,16 +130,10 @@
                             "  pandas: {3}\n"
                             "  scipy: {4}\n"
                             "  sklearn: {5}\n"
-<<<<<<< HEAD
                             "  trimesh: {6}\n"
                             "  msms exe: {7}\n"
                             "Please be patient when installing or updating--the PyPI and conda servers can sometimes take a few minutes."
         )).format(pyvol_version, biopython_version, numpy_version, pandas_version, scipy_version, sklearn_version, trimesh_version, msms_exe)
-=======
-                            "  trimesh: {6}\n\n"
-                            "Please be patient when installing or updating--the PyPI and conda servers can sometimes take a few minutes."
-        ).format(pyvol_version, biopython_version, numpy_version, pandas_version, scipy_version, sklearn_version, trimesh_version))
->>>>>>> 5f7e6168
 
         form.button_close.clicked.connect(dialog.close)
 
